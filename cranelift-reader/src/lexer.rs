--- conflicted
+++ resolved
@@ -409,11 +409,7 @@
         assert_eq!(self.lookahead, Some('"'));
 
         while let Some(c) = self.next_ch() {
-<<<<<<< HEAD
-            if c == '"' || c == '\n' {
-=======
             if c == '"' {
->>>>>>> caca3a3c
                 break;
             }
         }
@@ -662,15 +658,11 @@
 
     #[test]
     fn lex_strings() {
-<<<<<<< HEAD
-        let mut lex = Lexer::new(r#"""  "0" "x3""function" "123 abc" "\" "#);
-=======
         let mut lex = Lexer::new(
             r#"""  "0" "x3""function" "123 abc" "\" "start
                     and end on
                     different lines" "#,
         );
->>>>>>> caca3a3c
 
         assert_eq!(lex.next(), token(Token::String(""), 1));
         assert_eq!(lex.next(), token(Token::String("0"), 1));
@@ -678,8 +670,6 @@
         assert_eq!(lex.next(), token(Token::String("function"), 1));
         assert_eq!(lex.next(), token(Token::String("123 abc"), 1));
         assert_eq!(lex.next(), token(Token::String(r#"\"#), 1));
-<<<<<<< HEAD
-=======
         assert_eq!(
             lex.next(),
             token(
@@ -691,7 +681,6 @@
                 1
             )
         );
->>>>>>> caca3a3c
     }
 
     #[test]
