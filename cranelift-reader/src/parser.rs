--- conflicted
+++ resolved
@@ -5,11 +5,7 @@
 use crate::lexer::{LexError, Lexer, LocatedError, LocatedToken, Token};
 use crate::sourcemap::SourceMap;
 use crate::testcommand::TestCommand;
-<<<<<<< HEAD
-use crate::testfile::{Comment, Details, TestFile, Feature};
-=======
 use crate::testfile::{Comment, Details, Feature, TestFile};
->>>>>>> caca3a3c
 use cranelift_codegen::entity::EntityRef;
 use cranelift_codegen::ir;
 use cranelift_codegen::ir::entities::AnyEntity;
@@ -899,11 +895,6 @@
             self.consume();
             let has = !self.optional(Token::Not);
             match (self.token(), has) {
-<<<<<<< HEAD
-                (Some(Token::String(flag)), true) => list.push(Feature::Has(flag)),
-                (Some(Token::String(flag)), false) => list.push(Feature::HasNo(flag)),
-                (tok, _) => return err!(self.loc, format!("Expected feature flag string, got {:?}", tok)),
-=======
                 (Some(Token::String(flag)), true) => list.push(Feature::With(flag)),
                 (Some(Token::String(flag)), false) => list.push(Feature::Without(flag)),
                 (tok, _) => {
@@ -912,7 +903,6 @@
                         format!("Expected feature flag string, got {:?}", tok)
                     )
                 }
->>>>>>> caca3a3c
             }
             self.consume();
         }
@@ -2971,13 +2961,8 @@
             }
             _ => panic!("unexpected ISAs"),
         }
-<<<<<<< HEAD
-        assert_eq!(tf.features[0], Feature::Has(&"foo"));
-        assert_eq!(tf.features[1], Feature::HasNo(&"bar"));
-=======
         assert_eq!(tf.features[0], Feature::With(&"foo"));
         assert_eq!(tf.features[1], Feature::Without(&"bar"));
->>>>>>> caca3a3c
         assert_eq!(tf.preamble_comments.len(), 2);
         assert_eq!(tf.preamble_comments[0].text, "; before");
         assert_eq!(tf.preamble_comments[1].text, "; still preamble");
