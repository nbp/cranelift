--- conflicted
+++ resolved
@@ -60,24 +60,14 @@
 
 /// A cranelift feature in a test file preamble.
 ///
-<<<<<<< HEAD
-/// This represent the expectation of the test case. Before running any of the
-=======
 /// This represents the expectation of the test case. Before running any of the
->>>>>>> caca3a3c
 /// functions of the test file, the feature set should be compared with the
 /// feature set used to compile Cranelift. If there is any differences, then the
 /// test file should be skipped.
 #[derive(PartialEq, Eq, Debug)]
 pub enum Feature<'a> {
     /// `feature "..."` lines
-<<<<<<< HEAD
-    Has(&'a str),
-    /// `feature ! "..."` lines.
-    HasNo(&'a str),
-=======
     With(&'a str),
     /// `feature ! "..."` lines.
     Without(&'a str),
->>>>>>> caca3a3c
 }