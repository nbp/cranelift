[package]
authors = ["The Cranelift Project Developers"]
name = "cranelift-codegen"
version = "0.40.0"
description = "Low-level code generator library"
license = "Apache-2.0 WITH LLVM-exception"
documentation = "https://cranelift.readthedocs.io/"
repository = "https://github.com/CraneStation/cranelift"
categories = ["no-std"]
readme = "README.md"
keywords = ["compile", "compiler", "jit"]
build = "build.rs"
edition = "2018"

[dependencies]
cranelift-entity = { path = "../cranelift-entity", version = "0.40.0", default-features = false }
cranelift-bforest = { path = "../cranelift-bforest", version = "0.40.0", default-features = false }
failure = { version = "0.1.1", default-features = false, features = ["derive"] }
failure_derive = { version = "0.1.1", default-features = false }
hashmap_core = { version = "0.1.9", optional = true }
target-lexicon = { version = "0.4.0", default-features = false }
log = { version = "0.4.6", default-features = false }
serde = { version = "1.0.94", features = ["derive"], optional = true }
# It is a goal of the cranelift-codegen crate to have minimal external dependencies.
# Please don't add any unless they are essential to the task of creating binary
# machine code. Integration tests that need external dependencies can be
# accomodated in `tests`.

[build-dependencies]
cranelift-codegen-meta = { path = "meta", version = "0.40.0", default-features = false }

[features]
<<<<<<< HEAD
default = ["std", "x86", "arm32", "arm64", "riscv", "basic-blocks"]
=======
default = ["std"]
>>>>>>> 5588be0c

# The "std" feature enables use of libstd. The "core" feature enables use
# of some minimal std-like replacement libraries. At least one of these two
# features need to be enabled.
std = [
    "cranelift-entity/std",
    "cranelift-bforest/std",
    "target-lexicon/std",
    "cranelift-codegen-meta/std"
]

# The "core" features enables use of "hashmap_core" since core doesn't have
# a HashMap implementation, and a workaround for Cargo #4866.
core = [
    "hashmap_core",
    "cranelift-codegen-meta/core"
]

# This enables some additional functions useful for writing tests, but which
# can significantly increase the size of the library.
testing_hooks = []

# ISA targets for which we should build.
# If no ISA targets are explicitly enabled, the ISA target for the host machine is enabled.
x86 = []
arm32 = []
arm64 = []
riscv = []

# Option to enable all architectures.
all-arch = [
    "x86",
    "arm32",
    "arm64",
    "riscv"
]

# For dependent crates that want to serialize some parts of cranelift
enable-serde = ["serde"]

# Temporary feature that enforces basic block semantics.
basic-blocks = []

[badges]
maintenance = { status = "experimental" }
travis-ci = { repository = "CraneStation/cranelift" }<|MERGE_RESOLUTION|>--- conflicted
+++ resolved
@@ -30,11 +30,7 @@
 cranelift-codegen-meta = { path = "meta", version = "0.40.0", default-features = false }
 
 [features]
-<<<<<<< HEAD
-default = ["std", "x86", "arm32", "arm64", "riscv", "basic-blocks"]
-=======
 default = ["std"]
->>>>>>> 5588be0c
 
 # The "std" feature enables use of libstd. The "core" feature enables use
 # of some minimal std-like replacement libraries. At least one of these two
