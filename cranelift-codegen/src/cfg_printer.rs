//! The `CFGPrinter` utility.

use core::fmt::{Display, Formatter, Result, Write};
use std::vec::Vec;

use crate::entity::SecondaryMap;
use crate::flowgraph::{BasicBlock, ControlFlowGraph};
use crate::ir::Function;
use crate::write::{FuncWriter, PlainWriter};

/// A utility for pretty-printing the CFG of a `Function`.
pub struct CFGPrinter<'a> {
    func: &'a Function,
    cfg: ControlFlowGraph,
}

/// A utility for pretty-printing the CFG of a `Function`.
impl<'a> CFGPrinter<'a> {
    /// Create a new CFGPrinter.
    pub fn new(func: &'a Function) -> Self {
        Self {
            func,
            cfg: ControlFlowGraph::with_function(func),
        }
    }

    /// Write the CFG for this function to `w`.
    pub fn write(&self, w: &mut dyn Write) -> Result {
        self.header(w)?;
        self.ebb_nodes(w)?;
        self.cfg_connections(w)?;
        writeln!(w, "}}")
    }

    fn header(&self, w: &mut dyn Write) -> Result {
        writeln!(w, "digraph \"{}\" {{", self.func.name)?;
        if let Some(entry) = self.func.layout.entry_block() {
            writeln!(w, "    {{rank=min; {}}}", entry)?;
        }
        Ok(())
    }

    fn ebb_nodes(&self, w: &mut dyn Write) -> Result {
        let mut aliases = SecondaryMap::<_, Vec<_>>::new();
        for v in self.func.dfg.values() {
            // VADFS returns the immediate target of an alias
            if let Some(k) = self.func.dfg.value_alias_dest_for_serialization(v) {
                aliases[k].push(v);
            }
        }

        for ebb in &self.func.layout {
            write!(w, "    {} [shape=record, label=\"{{", ebb)?;
            crate::write::write_ebb_header(w, self.func, None, ebb, 4)?;
            // Add all outgoing branch instructions to the label.
<<<<<<< HEAD
            for inst in self.func.layout.ebb_likely_branches(ebb) {
                let idata = &self.func.dfg[inst];
                match idata.analyze_branch(&self.func.dfg.value_lists) {
                    BranchInfo::SingleDest(dest, _) => {
                        write!(w, " | <{}>{} {}", inst, idata.opcode(), dest)?
                    }
                    BranchInfo::Table(table, dest) => {
                        write!(w, " | <{}>{} {}", inst, idata.opcode(), table)?;
                        if let Some(dest) = dest {
                            write!(w, " {}", dest)?
                        }
                    }
                    BranchInfo::NotABranch => {}
                }
=======
            for inst in self.func.layout.ebb_insts(ebb) {
                write!(w, " | <{}>", inst)?;
                PlainWriter.write_instruction(w, self.func, &aliases, None, inst, 0)?;
>>>>>>> 05d22df6
            }
            writeln!(w, "}}\"]")?
        }
        Ok(())
    }

    fn cfg_connections(&self, w: &mut dyn Write) -> Result {
        for ebb in &self.func.layout {
            for BasicBlock { ebb: parent, inst } in self.cfg.pred_iter(ebb) {
                writeln!(w, "    {}:{} -> {}", parent, inst, ebb)?;
            }
        }
        Ok(())
    }
}

impl<'a> Display for CFGPrinter<'a> {
    fn fmt(&self, f: &mut Formatter) -> Result {
        self.write(f)
    }
}<|MERGE_RESOLUTION|>--- conflicted
+++ resolved
@@ -53,26 +53,9 @@
             write!(w, "    {} [shape=record, label=\"{{", ebb)?;
             crate::write::write_ebb_header(w, self.func, None, ebb, 4)?;
             // Add all outgoing branch instructions to the label.
-<<<<<<< HEAD
-            for inst in self.func.layout.ebb_likely_branches(ebb) {
-                let idata = &self.func.dfg[inst];
-                match idata.analyze_branch(&self.func.dfg.value_lists) {
-                    BranchInfo::SingleDest(dest, _) => {
-                        write!(w, " | <{}>{} {}", inst, idata.opcode(), dest)?
-                    }
-                    BranchInfo::Table(table, dest) => {
-                        write!(w, " | <{}>{} {}", inst, idata.opcode(), table)?;
-                        if let Some(dest) = dest {
-                            write!(w, " {}", dest)?
-                        }
-                    }
-                    BranchInfo::NotABranch => {}
-                }
-=======
             for inst in self.func.layout.ebb_insts(ebb) {
                 write!(w, " | <{}>", inst)?;
                 PlainWriter.write_instruction(w, self.func, &aliases, None, inst, 0)?;
->>>>>>> 05d22df6
             }
             writeln!(w, "}}\"]")?
         }
