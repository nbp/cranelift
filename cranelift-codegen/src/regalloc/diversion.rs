--- conflicted
+++ resolved
@@ -53,11 +53,7 @@
 
 /// Map EBB to their matching RegDiversions at basic blocks entry.
 pub struct EntryRegDiversions {
-<<<<<<< HEAD
-    map: SparseMap<Ebb, EntryRegDiversionsValue>
-=======
     map: SparseMap<Ebb, EntryRegDiversionsValue>,
->>>>>>> 3c829a25
 }
 
 impl RegDiversions {
@@ -231,11 +227,7 @@
                 return false;
             }
         }
-<<<<<<< HEAD
-        return true
-=======
         return true;
->>>>>>> 3c829a25
     }
 
     /// Return an object that can display the diversions.
@@ -247,13 +239,9 @@
 impl EntryRegDiversions {
     /// Create a new empty entry diversion, to associate diversions to each EBB entry.
     pub fn new() -> Self {
-<<<<<<< HEAD
-        EntryRegDiversions{ map: SparseMap::new() }
-=======
         EntryRegDiversions {
             map: SparseMap::new(),
         }
->>>>>>> 3c829a25
     }
 }
 
