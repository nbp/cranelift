//! Register allocator context.
//!
//! The `Context` struct contains data structures that should be preserved across invocations of
//! the register allocator algorithm. This doesn't preserve any data between functions, but it
//! avoids allocating data structures independently for each function begin compiled.

use crate::dominator_tree::DominatorTree;
use crate::flowgraph::ControlFlowGraph;
use crate::ir::Function;
use crate::isa::TargetIsa;
use crate::regalloc::branch_splitting;
use crate::regalloc::coalescing::Coalescing;
use crate::regalloc::coloring::Coloring;
use crate::regalloc::live_value_tracker::LiveValueTracker;
use crate::regalloc::liveness::Liveness;
use crate::regalloc::reload::Reload;
use crate::regalloc::spilling::Spilling;
use crate::regalloc::virtregs::VirtRegs;
use crate::result::CodegenResult;
use crate::timing;
use crate::topo_order::TopoOrder;
use crate::verifier::{
    verify_context, verify_cssa, verify_liveness, verify_locations, VerifierErrors,
};

/// Persistent memory allocations for register allocation.
pub struct Context {
    liveness: Liveness,
    virtregs: VirtRegs,
    coalescing: Coalescing,
    topo: TopoOrder,
    tracker: LiveValueTracker,
    spilling: Spilling,
    reload: Reload,
    coloring: Coloring,
}

impl Context {
    /// Create a new context for register allocation.
    ///
    /// This context should be reused for multiple functions in order to avoid repeated memory
    /// allocations.
    pub fn new() -> Self {
        Self {
            liveness: Liveness::new(),
            virtregs: VirtRegs::new(),
            coalescing: Coalescing::new(),
            topo: TopoOrder::new(),
            tracker: LiveValueTracker::new(),
            spilling: Spilling::new(),
            reload: Reload::new(),
            coloring: Coloring::new(),
        }
    }

    /// Clear all data structures in this context.
    pub fn clear(&mut self) {
        self.liveness.clear();
        self.virtregs.clear();
        self.coalescing.clear();
        self.topo.clear();
        self.tracker.clear();
        self.spilling.clear();
        self.reload.clear();
        self.coloring.clear();
    }

    /// Current values liveness state.
    pub fn liveness(&self) -> &Liveness {
        &self.liveness
    }

    /// Allocate registers in `func`.
    ///
    /// After register allocation, all values in `func` have been assigned to a register or stack
    /// location that is consistent with instruction encoding constraints.
    pub fn run(
        &mut self,
        isa: &dyn TargetIsa,
        func: &mut Function,
        cfg: &mut ControlFlowGraph,
        domtree: &mut DominatorTree,
    ) -> CodegenResult<()> {
        let _tt = timing::regalloc();
        debug_assert!(domtree.is_valid());

        let mut errors = VerifierErrors::default();

        // `Liveness` and `Coloring` are self-clearing.
        self.virtregs.clear();

        // Tracker state (dominator live sets) is actually reused between the spilling and coloring
        // phases.
        self.tracker.clear();

        // Pass: Split branches, add space where to add copy & regmove instructions.
        branch_splitting::run(isa, func, cfg, domtree, &mut self.topo);

        // Pass: Liveness analysis.
        self.liveness.compute(isa, func, cfg);

        if isa.flags().enable_verifier() {
            let ok = verify_liveness(isa, func, cfg, &self.liveness, &mut errors).is_ok();

            if !ok {
                return Err(errors.into());
            }
        }

        // Pass: Coalesce and create Conventional SSA form.
        self.coalescing.conventional_ssa(
            isa,
            func,
            cfg,
            domtree,
            &mut self.liveness,
            &mut self.virtregs,
        );

        if isa.flags().enable_verifier() {
            let ok = verify_context(func, cfg, domtree, isa, &mut errors).is_ok()
                && verify_liveness(isa, func, cfg, &self.liveness, &mut errors).is_ok()
                && verify_cssa(
                    func,
                    cfg,
                    domtree,
                    &self.liveness,
                    &self.virtregs,
                    &mut errors,
                )
                .is_ok();

            if !ok {
                return Err(errors.into());
            }
        }

        // Pass: Spilling.
        self.spilling.run(
            isa,
            func,
            domtree,
            &mut self.liveness,
            &self.virtregs,
            &mut self.topo,
            &mut self.tracker,
        );

        if isa.flags().enable_verifier() {
            let ok = verify_context(func, cfg, domtree, isa, &mut errors).is_ok()
                && verify_liveness(isa, func, cfg, &self.liveness, &mut errors).is_ok()
                && verify_cssa(
                    func,
                    cfg,
                    domtree,
                    &self.liveness,
                    &self.virtregs,
                    &mut errors,
                )
                .is_ok();

            if !ok {
                return Err(errors.into());
            }
        }

        // Pass: Reload.
        self.reload.run(
            isa,
            func,
            domtree,
            &mut self.liveness,
            &mut self.topo,
            &mut self.tracker,
        );

        if isa.flags().enable_verifier() {
            let ok = verify_context(func, cfg, domtree, isa, &mut errors).is_ok()
                && verify_liveness(isa, func, cfg, &self.liveness, &mut errors).is_ok()
                && verify_cssa(
                    func,
                    cfg,
                    domtree,
                    &self.liveness,
                    &self.virtregs,
                    &mut errors,
                )
                .is_ok();

            if !ok {
                return Err(errors.into());
            }
        }

        // Pass: Coloring.
<<<<<<< HEAD
        self.coloring
            .run(isa, func, cfg, domtree, &mut self.liveness, &mut self.tracker);
=======
        self.coloring.run(
            isa,
            func,
            cfg,
            domtree,
            &mut self.liveness,
            &mut self.tracker,
        );
>>>>>>> eaa8d59a

        if isa.flags().enable_verifier() {
            let ok = verify_context(func, cfg, domtree, isa, &mut errors).is_ok()
                && verify_liveness(isa, func, cfg, &self.liveness, &mut errors).is_ok()
                && verify_locations(isa, func, cfg, Some(&self.liveness), &mut errors).is_ok()
                && verify_cssa(
                    func,
                    cfg,
                    domtree,
                    &self.liveness,
                    &self.virtregs,
                    &mut errors,
                )
                .is_ok();

            if !ok {
                return Err(errors.into());
            }
        }

        // Even if we arrive here, (non-fatal) errors might have been reported, so we
        // must make sure absolutely nothing is wrong
        if errors.is_empty() {
            Ok(())
        } else {
            Err(errors.into())
        }
    }
}<|MERGE_RESOLUTION|>--- conflicted
+++ resolved
@@ -193,10 +193,6 @@
         }
 
         // Pass: Coloring.
-<<<<<<< HEAD
-        self.coloring
-            .run(isa, func, cfg, domtree, &mut self.liveness, &mut self.tracker);
-=======
         self.coloring.run(
             isa,
             func,
@@ -205,7 +201,6 @@
             &mut self.liveness,
             &mut self.tracker,
         );
->>>>>>> eaa8d59a
 
         if isa.flags().enable_verifier() {
             let ok = verify_context(func, cfg, domtree, isa, &mut errors).is_ok()
