//! A Loop Invariant Code Motion optimization pass

use ir::{Function, Ebb, Inst, Value, Cursor, CursorBase, Type, InstBuilder, Layout, ValueDef,
         Opcode};
use flowgraph::ControlFlowGraph;
use entity_list::{ListPool, EntityList};
use dominator_tree::DominatorTree;
<<<<<<< HEAD
use loop_analysis::{LoopAnalysis, Loop};

#[derive(Clone)]
enum DefPosition {
    Outside(),
    ParentLoop(Loop),
    InsideCurrentLoop(),
}
=======
use entity::{EntityList, ListPool};
use loop_analysis::{Loop, LoopAnalysis};
>>>>>>> da50c1cc

/// Performs the LICM pass by detecting loops within the CFG and moving
/// loop-invariant instructions out of them.
/// Changes the CFG and domtree in-place during the operation.
pub fn do_licm(func: &mut Function,
               cfg: &mut ControlFlowGraph,
               domtree: &mut DominatorTree,
               loop_analysis: &mut LoopAnalysis) {
    loop_analysis.compute(func, cfg, domtree);
    let mut inst_pool = ListPool::new();
    let mut insts_rpo = EntityList::new();
    // Because Rust doesn't allow us to modify data structures that we are iterating upon, we
    // first have to do a pass to list all the instruction susceptible to be hoisted.
    for ebb in domtree.cfg_postorder().iter().rev() {
        for inst in func.layout.ebb_insts(*ebb) {
            match loop_analysis.base_loop_inst(inst, &func.layout) {
                None => (),
                Some(_) => {
                    if func.dfg.has_results(inst) &&
                       !trivially_unsafe_for_licm(func.dfg[inst].opcode()) {
                        insts_rpo.push(inst, &mut inst_pool);
                    }
                }
            }
        }
    }
    // We iterate over all the instructions in reverse postorder. If the instruction is part of a
    // loop, then we look at its arguments: if they are not defined inside the same loop, then the
    // instruction is loop-invariant and we hoist it. We don't have to test for child loop because
    // of the reverse postorder and the immediate hoisting guarantees that later instructions that
    // use its result value can also be hoisted.
    for &inst in insts_rpo.as_slice(&inst_pool) {
        // First which loop is the instruction in
        let inst_loop = match loop_analysis.base_loop_inst(inst, &func.layout) {
            None => continue,
            Some(lp) => lp,
        };
        // First we find where is the closest definition of one of the instruction's arguments
        let closest_def_loop = closest_def_position(func, inst, inst_loop, loop_analysis);
        // If all the instruction's argument are defined outside the loop then this instruction is
        // loop-invariant
        let destination_loop = match closest_def_loop {
            // If all the arguments are defined outside any loops we move the instruction just
            // before the outermost loop containing inst_loop.
            DefPosition::Outside() => loop_analysis.outermost_loop(inst_loop, None),
            // In this case we move just before the loop which would be a direct child of lp
            DefPosition::ParentLoop(lp) => loop_analysis.outermost_loop(inst_loop, Some(lp)),
            // If an argument is defined inside the current loop, we abort because the instruction
            // is not loop-invariant.
            DefPosition::InsideCurrentLoop() => continue,
        };
        match has_pre_header(&func.layout,
                             cfg,
                             domtree,
                             loop_analysis.loop_header(destination_loop)) {
            None => {
                let loop_header = loop_analysis.loop_header(destination_loop);
                let (_, jump_inst) =
                    create_pre_header(loop_header, func, cfg, domtree, loop_analysis);
                move_inst(&mut func.layout, inst, jump_inst);
            }
            // If there is a natural pre-header we insert new instructions just before the
            // related jumping instruction (which is not necessarily at the end).
            Some((_, last_jump_inst)) => move_inst(&mut func.layout, inst, last_jump_inst),
        };
    }
}

/// Test whether the given opcode is unsafe to even consider for LICM.
fn trivially_unsafe_for_licm(opcode: Opcode) -> bool {
    opcode.can_load() || opcode.can_store() || opcode.is_call() || opcode.is_branch() ||
    opcode.is_terminator() || opcode.is_return() || opcode.can_trap() ||
    opcode.other_side_effects()
}

// Helper function to move an instruction inside a function
fn move_inst(layout: &mut Layout, to_move: Inst, destination: Inst) {
    let mut cur = Cursor::new(layout);
    cur.goto_inst(to_move);
    cur.remove_inst();
    cur.goto_inst(destination);
    cur.insert_inst(to_move);
}

// Given a instruction and the inner-most loop it is part of, determine from the positions of its
// arguments the closest definition of one of the instruction's argument. This closest position
// can be:
// - inside the `inst_loop`, meaning that the instruction is not loop-invariant;
// - inside a parent loop which is not `inst_loop`.
// - outside any loop;
fn closest_def_position(func: &Function,
                        inst: Inst,
                        inst_loop: Loop,
                        loop_analysis: &LoopAnalysis)
                        -> DefPosition {
    let mut closest_def_position = DefPosition::Outside();
    for arg in func.dfg.inst_args(inst).into_iter() {
        let def_loop = match func.dfg.value_def(*arg) {
            ValueDef::Arg(ebb_def, _) => loop_analysis.base_loop_ebb(ebb_def),
            ValueDef::Res(inst_def, _) => loop_analysis.base_loop_inst(inst_def, &func.layout),
        };
        let new_def_position = match def_loop {
            None => DefPosition::Outside(),
            Some(loop_def) => {
                if loop_analysis.is_child_loop(loop_def, inst_loop) {
                    // If the definition is inside a child loop it's the same as inside the
                    // current loop
                    return DefPosition::InsideCurrentLoop();
                } else {
                    // Else we have to compare the positions of two loops: the loop where the
                    // instruction is (inst_loop) and the loop where its argument is defined
                    // (loop_def). Since we are going to hoist the instruction up in the loop tree
                    // we are only interested in the projection of loop_def on the path from the
                    // root of the tree to inst_loop. This corresponds to finding the least common
                    // ancestor of loop_def and inst_loop.
                    match loop_analysis.least_common_ancestor(loop_def, inst_loop) {
                        None => DefPosition::Outside(),
                        Some(lca) => DefPosition::ParentLoop(lca),
                    }
                }
            }
        };
        // We now find some sort of minimum between `closest_def_position` and `new_def_position`.
        match (closest_def_position.clone(), new_def_position) {
            (DefPosition::InsideCurrentLoop(), _) |
            (_, DefPosition::InsideCurrentLoop()) => {
                return DefPosition::InsideCurrentLoop();
            }
            (DefPosition::Outside(), DefPosition::ParentLoop(new_lp)) => {
                closest_def_position = DefPosition::ParentLoop(new_lp);
            }
            (DefPosition::ParentLoop(old_lp), DefPosition::ParentLoop(new_lp)) => {
                if loop_analysis.is_child_loop(new_lp, old_lp) {
                    closest_def_position = DefPosition::ParentLoop(new_lp)
                } else {
                    closest_def_position = DefPosition::ParentLoop(old_lp)
                }
            }
            (_, DefPosition::Outside()) => (),
        }
    }
    closest_def_position
}

// Insert a pre-header before the header, modifying the function layout and CFG to reflect it.
// A jump instruction to the header is placed at the end of the pre-header.
fn create_pre_header(header: Ebb,
                     func: &mut Function,
                     cfg: &mut ControlFlowGraph,
                     domtree: &mut DominatorTree,
                     loop_analysis: &mut LoopAnalysis)
                     -> (Ebb, Inst) {
    // TODO: find a way not to allocate all these Vec
    let header_args_values: Vec<Value> = func.dfg.ebb_args(header).into_iter().cloned().collect();
    let header_args_types: Vec<Type> = header_args_values
        .clone()
        .into_iter()
        .map(|val| func.dfg.value_type(val))
        .collect();
    let pre_header = func.dfg.make_ebb();
    let mut pre_header_args_value: Vec<Value> = Vec::new();
    for typ in header_args_types {
        pre_header_args_value.push(func.dfg.append_ebb_arg(pre_header, typ));
    }
    for (pred_ebb, last_inst) in
        cfg.get_predecessors(header)
            .iter()
            .cloned()
            .collect::<Vec<(Ebb, Inst)>>() {
        // We only follow normal edges (not the back edges)
        if !domtree.dominates(header, last_inst, &func.layout) {
            change_branch_jump_destination(last_inst, pre_header, func);
            cfg.recompute_ebb(func, pred_ebb);
        }
    }
    let jump_inst = {
        let mut pos = Cursor::new(&mut func.layout);
        pos.goto_top(header);
        // Inserts the pre-header at the right place in the layout.
        pos.insert_ebb(pre_header);
        pos.next_inst();
        func.dfg
            .ins(&mut pos)
            .jump(header, pre_header_args_value.as_slice())
    };
    cfg.recompute_ebb(func, pre_header);
    loop_analysis.recompute_loop_preheader(pre_header, header);
    domtree.recompute_loop_preheader(header, pre_header, jump_inst);
    (pre_header, jump_inst)
}

// Detects if a loop header has a natural pre-header.
//
// A loop header has a pre-header if there is only one predecessor that the header doesn't
// dominate.
// Returns the pre-header Ebb and the instruction jumping to  the header.
fn has_pre_header(layout: &Layout,
                  cfg: &ControlFlowGraph,
                  domtree: &DominatorTree,
                  header: Ebb)
                  -> Option<(Ebb, Inst)> {
    let mut result = None;
    let mut found = false;
    for &(pred_ebb, last_inst) in cfg.get_predecessors(header) {
        // We only count normal edges (not the back edges)
        if !domtree.dominates(header, last_inst, layout) {
            if found {
                // We have already found one, there are more than one
                return None;
            } else {
                result = Some((pred_ebb, last_inst));
                found = true;
            }
        }
    }
    result
}


// Change the destination of a jump or branch instruction. Does nothing if called with a non-jump
// or non-branch instruction.
fn change_branch_jump_destination(inst: Inst, new_ebb: Ebb, func: &mut Function) {
    match func.dfg[inst].branch_destination_mut() {
        None => (),
        Some(instruction_dest) => *instruction_dest = new_ebb,
    }
}<|MERGE_RESOLUTION|>--- conflicted
+++ resolved
@@ -3,9 +3,8 @@
 use ir::{Function, Ebb, Inst, Value, Cursor, CursorBase, Type, InstBuilder, Layout, ValueDef,
          Opcode};
 use flowgraph::ControlFlowGraph;
-use entity_list::{ListPool, EntityList};
+use entity::{ListPool, EntityList};
 use dominator_tree::DominatorTree;
-<<<<<<< HEAD
 use loop_analysis::{LoopAnalysis, Loop};
 
 #[derive(Clone)]
@@ -14,10 +13,6 @@
     ParentLoop(Loop),
     InsideCurrentLoop(),
 }
-=======
-use entity::{EntityList, ListPool};
-use loop_analysis::{Loop, LoopAnalysis};
->>>>>>> da50c1cc
 
 /// Performs the LICM pass by detecting loops within the CFG and moving
 /// loop-invariant instructions out of them.
